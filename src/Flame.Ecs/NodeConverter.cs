--- conflicted
+++ resolved
@@ -71,24 +71,6 @@
         }
 
         /// <summary>
-<<<<<<< HEAD
-=======
-        /// Logs an error message that states that a node could not
-        /// be converted.
-        /// </summary>
-        private static void LogCannotConvert(LNode Node, ICompilerLog Log)
-        {
-            Log.LogError(new LogEntry(
-                    "unknown node",
-                    NodeHelpers.HighlightEven(
-                        "syntax node '", Node.Name.Name,
-                        "' cannot be analyzed because its node type is unknown. " +
-                        "(in this context)"),
-                    NodeHelpers.ToSourceLocation(Node.Range)));
-        }
-
-        /// <summary>
->>>>>>> cec108e1
         /// Converts a global node.
         /// </summary>
         public GlobalScope ConvertGlobal(
@@ -217,13 +199,10 @@
             var conv = GetConverterOrDefault(attrConverters, Node);
             if (conv == null)
             {
-<<<<<<< HEAD
-                if (!Node.IsTrivia)
-                    NodeHelpers.LogCannotConvertAttribute(Node, Scope.Log);
-                return null;
-=======
-                return CustomAttributeConverter(Node, Scope, this);
->>>>>>> cec108e1
+                if (Node.IsTrivia)
+                    return null;
+                else
+                    return CustomAttributeConverter(Node, Scope, this);
             }
             else
             {
