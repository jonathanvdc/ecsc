--- conflicted
+++ resolved
@@ -47,7 +47,6 @@
       <HintPath>..\packages\Newtonsoft.Json.9.0.1\lib\net45\Newtonsoft.Json.dll</HintPath>
     </Reference>
     <Reference Include="Flame">
-<<<<<<< HEAD
       <HintPath>..\packages\Flame.Compiler.0.9.2\lib\net45\Flame.dll</HintPath>
     </Reference>
     <Reference Include="Flame.Compiler">
@@ -148,78 +147,6 @@
     </Reference>
     <Reference Include="LeMP.StdMacros">
       <HintPath>..\packages\LeMP.24.3.0\lib\net45\LeMP.StdMacros.dll</HintPath>
-=======
-      <HintPath>..\packages\Flame.Compiler.0.8.9\lib\net45\Flame.dll</HintPath>
-    </Reference>
-    <Reference Include="Flame.Compiler">
-      <HintPath>..\packages\Flame.Compiler.0.8.9\lib\net45\Flame.Compiler.dll</HintPath>
-    </Reference>
-    <Reference Include="Pixie">
-      <HintPath>..\packages\Flame.Compiler.0.8.9\lib\net45\Pixie.dll</HintPath>
-    </Reference>
-    <Reference Include="Flame.Optimization">
-      <HintPath>..\packages\Flame.Optimization.0.8.9\lib\net45\Flame.Optimization.dll</HintPath>
-    </Reference>
-    <Reference Include="Flame.Analysis">
-      <HintPath>..\packages\Flame.Front.0.8.9\lib\net45\Flame.Analysis.dll</HintPath>
-    </Reference>
-    <Reference Include="Flame.Cecil">
-      <HintPath>..\packages\Flame.Front.0.8.9\lib\net45\Flame.Cecil.dll</HintPath>
-    </Reference>
-    <Reference Include="Flame.CodeDescription">
-      <HintPath>..\packages\Flame.Front.0.8.9\lib\net45\Flame.CodeDescription.dll</HintPath>
-    </Reference>
-    <Reference Include="Flame.Cpp">
-      <HintPath>..\packages\Flame.Front.0.8.9\lib\net45\Flame.Cpp.dll</HintPath>
-    </Reference>
-    <Reference Include="Flame.Front.Common">
-      <HintPath>..\packages\Flame.Front.0.8.9\lib\net45\Flame.Front.Common.dll</HintPath>
-    </Reference>
-    <Reference Include="Flame.Front">
-      <HintPath>..\packages\Flame.Front.0.8.9\lib\net45\Flame.Front.dll</HintPath>
-    </Reference>
-    <Reference Include="Flame.Intermediate">
-      <HintPath>..\packages\Flame.Front.0.8.9\lib\net45\Flame.Intermediate.dll</HintPath>
-    </Reference>
-    <Reference Include="Flame.Markdown">
-      <HintPath>..\packages\Flame.Front.0.8.9\lib\net45\Flame.Markdown.dll</HintPath>
-    </Reference>
-    <Reference Include="Flame.MIPS">
-      <HintPath>..\packages\Flame.Front.0.8.9\lib\net45\Flame.MIPS.dll</HintPath>
-    </Reference>
-    <Reference Include="Flame.Python">
-      <HintPath>..\packages\Flame.Front.0.8.9\lib\net45\Flame.Python.dll</HintPath>
-    </Reference>
-    <Reference Include="Flame.Recompilation">
-      <HintPath>..\packages\Flame.Front.0.8.9\lib\net45\Flame.Recompilation.dll</HintPath>
-    </Reference>
-    <Reference Include="Flame.RT">
-      <HintPath>..\packages\Flame.Front.0.8.9\lib\net45\Flame.RT.dll</HintPath>
-    </Reference>
-    <Reference Include="Flame.Syntax">
-      <HintPath>..\packages\Flame.Front.0.8.9\lib\net45\Flame.Syntax.dll</HintPath>
-    </Reference>
-    <Reference Include="Flame.TextContract">
-      <HintPath>..\packages\Flame.Front.0.8.9\lib\net45\Flame.TextContract.dll</HintPath>
-    </Reference>
-    <Reference Include="Flame.Verification">
-      <HintPath>..\packages\Flame.Front.0.8.9\lib\net45\Flame.Verification.dll</HintPath>
-    </Reference>
-    <Reference Include="Flame.Wasm">
-      <HintPath>..\packages\Flame.Front.0.8.9\lib\net45\Flame.Wasm.dll</HintPath>
-    </Reference>
-    <Reference Include="Flame.XmlDocs">
-      <HintPath>..\packages\Flame.Front.0.8.9\lib\net45\Flame.XmlDocs.dll</HintPath>
-    </Reference>
-    <Reference Include="Pixie.Xml">
-      <HintPath>..\packages\Flame.Front.0.8.9\lib\net45\Pixie.Xml.dll</HintPath>
-    </Reference>
-    <Reference Include="Flame.DSProject">
-      <HintPath>..\packages\Flame.Front.0.8.9\lib\net45\Flame.DSProject.dll</HintPath>
-    </Reference>
-    <Reference Include="Flame.Build.Lazy">
-      <HintPath>..\packages\Flame.Build.Lazy.0.8.9\lib\net45\Flame.Build.Lazy.dll</HintPath>
->>>>>>> cec108e1
     </Reference>
   </ItemGroup>
   <ItemGroup>
